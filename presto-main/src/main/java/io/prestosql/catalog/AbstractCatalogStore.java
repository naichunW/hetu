--- conflicted
+++ resolved
@@ -238,9 +238,7 @@
         return new CatalogInfo(catalogName, connectorName, null, createdTime, version, catalogProperties);
     }
 
-<<<<<<< HEAD
-    @Override
-=======
+    @Override
     public Map<String, String> getCatalogProperties(String catalogName, ShowCatalogStore.CatalogConfigType state, String baseDirectory)
             throws IOException
     {
@@ -260,7 +258,6 @@
         return catalogProperties;
     }
 
->>>>>>> a8939f88
     public CatalogFileInputStream getCatalogFiles(String catalogName)
             throws IOException
     {
